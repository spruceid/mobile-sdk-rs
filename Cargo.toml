[package]
name = "mobile-sdk-rs"
version = "0.1.0"
edition = "2021"
authors = ["Spruce Systems, Inc."]
license = "Apache-2.0 OR MIT"
description = "Mobile SDK Rust bindings"
repository = "https://github.com/spruceid/mobile-sdk-rs/"

[lib]
crate-type = ["staticlib", "lib", "cdylib"]
name = "mobile_sdk_rs"

[[bin]]
name = "uniffi-bindgen"
path = "uniffi-bindgen.rs"

[dependencies]
<<<<<<< HEAD
isomdl = "0.1.0"
=======
uniffi = { version = "0.28.1", features = ["cli"] }

isomdl = { git = "https://github.com/spruceid/isomdl", rev = "1f4f762" }
oid4vci = { git = "https://github.com/spruceid/oid4vci-rs", rev = "020887f" }
ssi = { version = "0.8.1", features = ["secp256r1", "secp384r1"] }

async-trait = "0.1"
either = "1.13"
futures = "0.3"
>>>>>>> fa2ea3af
hex = "0.4.3"
oid4vp = { git = "https://github.com/spruceid/oid4vp-rs" }
p256 = { version = "0.13.2", features = ["pkcs8"] }
pem-rfc7468 = "0.7.0"
reqwest = { version = "0.11", features = ["blocking"] }
serde = { version = "1.0.204", features = ["derive"] }
serde_cbor = "0.11.2"
serde_json = "1.0.111"
<<<<<<< HEAD
ssi = { version = "0.8.1", features = ["secp256r1", "secp384r1"] }
thiserror = "1.0.56"
tracing = "0.1.40"
uniffi = { version = "0.28.1", features = ["cli"] }
url = "2.5.2"
=======
thiserror = "1.0.56"
time = { version = "0.3.29", features = ["serde"] }
tracing = "0.1.40"
url = { version = "2.1", features = ["serde"]}
>>>>>>> fa2ea3af
uuid = { version = "1.6.1", features = ["v4"] }
w3c-vc-barcodes = { git = "https://github.com/spruceid/w3c-vc-barcodes", rev = "372ff39" }

[dev-dependencies]
uniffi = { version = "0.28.1", features = ["bindgen-tests"] }
tokio = "1.39.2"
base64 = "0.22.0"

[build-dependencies]
uniffi = { version = "0.28.1", features = ["build"] }

[patch.crates-io]
isomdl = { git = "https://github.com/spruceid/isomdl", rev = "1f4f762" }

[patch.'https://github.com/spruceid/oid4vp-rs']
# TODO: replace this once oid4vp is merged.
oid4vp = { git = "https://github.com/Ryanmtate/oid4vp-rs", rev = "915b922" }<|MERGE_RESOLUTION|>--- conflicted
+++ resolved
@@ -16,20 +16,12 @@
 path = "uniffi-bindgen.rs"
 
 [dependencies]
-<<<<<<< HEAD
-isomdl = "0.1.0"
-=======
-uniffi = { version = "0.28.1", features = ["cli"] }
-
-isomdl = { git = "https://github.com/spruceid/isomdl", rev = "1f4f762" }
-oid4vci = { git = "https://github.com/spruceid/oid4vci-rs", rev = "020887f" }
-ssi = { version = "0.8.1", features = ["secp256r1", "secp384r1"] }
-
 async-trait = "0.1"
 either = "1.13"
 futures = "0.3"
->>>>>>> fa2ea3af
 hex = "0.4.3"
+isomdl = { git = "https://github.com/spruceid/isomdl", rev = "1f4f762" }
+oid4vci = { git = "https://github.com/spruceid/oid4vci-rs", rev = "020887f" }
 oid4vp = { git = "https://github.com/spruceid/oid4vp-rs" }
 p256 = { version = "0.13.2", features = ["pkcs8"] }
 pem-rfc7468 = "0.7.0"
@@ -37,18 +29,12 @@
 serde = { version = "1.0.204", features = ["derive"] }
 serde_cbor = "0.11.2"
 serde_json = "1.0.111"
-<<<<<<< HEAD
 ssi = { version = "0.8.1", features = ["secp256r1", "secp384r1"] }
-thiserror = "1.0.56"
-tracing = "0.1.40"
-uniffi = { version = "0.28.1", features = ["cli"] }
-url = "2.5.2"
-=======
 thiserror = "1.0.56"
 time = { version = "0.3.29", features = ["serde"] }
 tracing = "0.1.40"
-url = { version = "2.1", features = ["serde"]}
->>>>>>> fa2ea3af
+uniffi = { version = "0.28.1", features = ["cli"] }
+url = { version = "2.5", features = ["serde"] }
 uuid = { version = "1.6.1", features = ["v4"] }
 w3c-vc-barcodes = { git = "https://github.com/spruceid/w3c-vc-barcodes", rev = "372ff39" }
 
@@ -60,9 +46,6 @@
 [build-dependencies]
 uniffi = { version = "0.28.1", features = ["build"] }
 
-[patch.crates-io]
-isomdl = { git = "https://github.com/spruceid/isomdl", rev = "1f4f762" }
-
 [patch.'https://github.com/spruceid/oid4vp-rs']
 # TODO: replace this once oid4vp is merged.
 oid4vp = { git = "https://github.com/Ryanmtate/oid4vp-rs", rev = "915b922" }