--- conflicted
+++ resolved
@@ -18,12 +18,8 @@
     ],
     dependencies: [ ],
     targets: [
-<<<<<<< HEAD
-        .binaryTarget(name: "RustFramework", url: "https://github.com/spruceid/mobile-sdk-rs/releases/download/0.0.26/RustFramework.xcframework.zip", checksum: "f4f0d3be5b14ef8aafdc14e08b54d58bdffcd457afe56a27697d1a47a1b76a4e"),
+        .binaryTarget(name: "RustFramework", url: "https://github.com/spruceid/mobile-sdk-rs/releases/download/0.0.27/RustFramework.xcframework.zip", checksum: "41af2b922038d6c068d9fafd48f901ac2e33e53cde8e1b5bc18cd8f2977a9585"),
         // .binaryTarget(name: "RustFramework", path: "./MobileSdkRs/RustFramework.xcframework"),
-=======
-        .binaryTarget(name: "RustFramework", url: "https://github.com/spruceid/mobile-sdk-rs/releases/download/0.0.27/RustFramework.xcframework.zip", checksum: "41af2b922038d6c068d9fafd48f901ac2e33e53cde8e1b5bc18cd8f2977a9585"),
->>>>>>> 9deb085d
         .target(
             name: "SpruceIDMobileSdkRs",
             dependencies: [
