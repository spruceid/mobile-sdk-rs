--- conflicted
+++ resolved
@@ -35,11 +35,6 @@
 ## Building
 
 ### Pre-requisites
-<<<<<<< HEAD
-
--  **Cargo Swift**
-
-=======
 
 ### Swift
 
@@ -49,8 +44,6 @@
 > **⚠** If you need to call `verify_vcb_qrcode_against_mrz` or `verify_pdf417_barcode` in your iOS app, you **must** build with the `--release` flag to avoid runtime errors when executing these methods.
 
 -  **Cargo Swift**
-
->>>>>>> b99a0da5
 > You will need `cargo-swift` which you can install with `cargo install cargo-swift`.
 
 -  **Download and link `JNA`**
@@ -76,11 +69,7 @@
 specify it on every invocation of cargo test:
 
 ```bash
-<<<<<<< HEAD
-CLASSPATH="/home/yourUser/.local/lib/jna-5.14.0.jar" cargo test
-=======
 CLASSPATH="/path/to/jna-5.14.0.jar:/path/to/kotlinx-coroutines-core-jvm-1.6.4.jar" cargo test
->>>>>>> b99a0da5
 ```
 
 
