--- conflicted
+++ resolved
@@ -3,35 +3,20 @@
 pub mod common;
 pub mod credentials_callback;
 pub mod key_manager;
-<<<<<<< HEAD
 pub mod local_key_manager;
 pub mod local_store;
 pub mod mdl;
 pub mod metadata_manager;
-=======
-pub mod local_store;
-pub mod mdl;
->>>>>>> b99a0da5
 pub mod oid4vp;
 pub mod storage_manager;
 pub mod trust_manager;
 pub mod vdc_collection;
-<<<<<<< HEAD
-pub mod wallet;
-
-// Re-export at the top-level
-pub use crate::common::*;
-pub use crate::key_manager::*;
-pub use crate::mdl::*;
-pub use crate::storage_manager::*;
-pub use crate::trust_manager::*;
-pub use crate::vdc_collection::*;
-pub use crate::wallet::*;
-=======
 pub mod w3c_vc_barcodes;
 pub mod wallet;
 
 pub use common::*;
+pub use key_manager::*;
 pub use mdl::*;
-pub use wallet::*;
->>>>>>> b99a0da5
+pub use storage_manager::*;
+pub use vdc_collection::*;
+pub use wallet::*;