--- conflicted
+++ resolved
@@ -8,9 +8,6 @@
 pub mod vdc_collection;
 pub mod w3c_vc_barcodes;
 
-<<<<<<< HEAD
 pub use common::*;
-=======
 pub use mdl::reader::*;
->>>>>>> fa2ea3af
 pub use mdl::*;