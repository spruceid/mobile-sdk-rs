--- conflicted
+++ resolved
@@ -1,10 +1,5 @@
-<<<<<<< HEAD
 use crate::common::*;
-=======
 pub mod reader;
-
-use crate::UniffiCustomTypeConverter;
->>>>>>> fa2ea3af
 
 use std::{
     collections::HashMap,
