--- conflicted
+++ resolved
@@ -1,8 +1,4 @@
-<<<<<<< HEAD
-use crate::common::{Key, Value};
-=======
 use crate::common::*;
->>>>>>> b99a0da5
 
 use std::fmt::Debug;
 
